--- conflicted
+++ resolved
@@ -25,10 +25,7 @@
     logger = logging.getLogger(__name__)
     HAS_ENHANCED_LOGGING = False
 
-<<<<<<< HEAD
-=======
-
->>>>>>> 4790d20d
+
 class ServiceMonitoringMixin:
     """Mixin class providing service monitoring and notification capabilities."""
 
@@ -237,8 +234,6 @@
         """Handle HTTP errors with appropriate alert severity."""
         status_code = error.response.status_code if error.response else 0
 
-<<<<<<< HEAD
-=======
         # Enhanced error logging with context
         error_context = {
             "status_code": status_code,
@@ -251,8 +246,6 @@
             log_error_context(logger, error, context=error_context, operation="api_request")
         else:
             logger.error(f"HTTP error {status_code}: {str(error)}", extra=error_context)
-
->>>>>>> 4790d20d
         if status_code == 401:
             # CRITICAL: Authentication failure
             self._send_system_alert(
@@ -316,8 +309,6 @@
 
     def _handle_timeout_error(self, response_time: float) -> None:
         """Handle timeout errors."""
-<<<<<<< HEAD
-=======
         # Enhanced error logging with context
         error_context = {
             "response_time": response_time,
@@ -329,8 +320,6 @@
             f"Request timeout after {response_time:.2f}s for {self.service_name}",
             extra=error_context,
         )
-
->>>>>>> 4790d20d
         self._send_system_alert(
             alert_type="timeout_error",
             service=self.service_name,
@@ -350,8 +339,6 @@
         self, error: requests.exceptions.ConnectionError, response_time: float
     ) -> None:
         """Handle connection errors."""
-<<<<<<< HEAD
-=======
         # Enhanced error logging with context
         error_context = {
             "response_time": response_time,
@@ -364,8 +351,6 @@
             log_error_context(logger, error, context=error_context, operation="api_connection")
         else:
             logger.error(f"Connection error: {str(error)}", extra=error_context)
-
->>>>>>> 4790d20d
         self._send_system_alert(
             alert_type="connection_error",
             service=self.service_name,
@@ -379,12 +364,6 @@
                 "Monitor network infrastructure",
             ],
         )
-<<<<<<< HEAD
-        logger.error(f"Connection error fetching matches from {self.matches_endpoint}: {error}")
-
-    def _handle_parsing_error(self, error: ValueError, response_time: float) -> None:
-        """Handle JSON parsing errors."""
-=======
 
     def _handle_parsing_error(self, error: ValueError, response_time: float) -> None:
         """Handle JSON parsing errors."""
@@ -400,8 +379,6 @@
             log_error_context(logger, error, context=error_context, operation="response_parsing")
         else:
             logger.error(f"JSON parsing error: {str(error)}", extra=error_context)
-
->>>>>>> 4790d20d
         self._send_system_alert(
             alert_type="parsing_error",
             service=self.service_name,
@@ -415,12 +392,6 @@
                 "Contact FOGIS support if format changed",
             ],
         )
-<<<<<<< HEAD
-        logger.error(f"JSON parsing error for response from {self.matches_endpoint}: {error}")
-
-    def _handle_unexpected_error(self, error: Exception, response_time: float) -> None:
-        """Handle unexpected errors."""
-=======
 
     def _handle_unexpected_error(self, error: Exception, response_time: float) -> None:
         """Handle unexpected errors."""
@@ -438,8 +409,6 @@
             )
         else:
             logger.error(f"Unexpected error: {str(error)}", extra=error_context, exc_info=True)
-
->>>>>>> 4790d20d
         self._send_system_alert(
             alert_type="unexpected_error",
             service=self.service_name,
